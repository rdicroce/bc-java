package org.bouncycastle.crypto.engines;

import org.bouncycastle.crypto.CipherParameters;
import org.bouncycastle.crypto.DataLengthException;
import org.bouncycastle.crypto.MaxBytesExceededException;
import org.bouncycastle.crypto.OutputLengthException;
import org.bouncycastle.crypto.StreamCipher;
import org.bouncycastle.crypto.params.KeyParameter;
import org.bouncycastle.crypto.params.ParametersWithIV;
import org.bouncycastle.crypto.util.Pack;
import org.bouncycastle.util.Strings;

/**
 * Implementation of Daniel J. Bernstein's Salsa20 stream cipher, Snuffle 2005
 */
public class Salsa20Engine
    implements StreamCipher
{
    public final static int DEFAULT_ROUNDS = 20;

    /** Constants */
    private final static int STATE_SIZE = 16; // 16, 32 bit ints = 64 bytes

    protected final static byte[]
        sigma = Strings.toByteArray("expand 32-byte k"),
        tau   = Strings.toByteArray("expand 16-byte k");

    private int rounds;

    /*
     * variables to hold the state of the engine
     * during encryption and decryption
     */
    private int         index = 0;
    protected int[]     engineState = new int[STATE_SIZE]; // state
    protected int[]       x = new int[STATE_SIZE] ; // internal buffer
    private byte[]      keyStream   = new byte[STATE_SIZE * 4]; // expanded state, 64 bytes
    private boolean     initialised = false;

    /*
     * internal counter
     */
    private int cW0, cW1, cW2;

<<<<<<< HEAD
    public Salsa20Engine()
    {
        this(DEFAULT_ROUNDS);
    }

    public Salsa20Engine(int rounds)
    {
        if (rounds <= 0 || (rounds & 1) != 0)
        {
            throw new IllegalArgumentException("'rounds' must be a positive, even number");
        }

        this.rounds = rounds;
    }

=======
    protected int rounds;

    /**
     * Creates a 20 round Salsa20 engine.
     */
    public Salsa20Engine()
    {
        this(20);
    }

    /**
     * Creates a Salsa20 engine with a specific number of rounds.
     * @param rounds the number of rounds (must be an even number).
     */
    public Salsa20Engine(int rounds)
    {
        this.rounds = rounds;
        if (rounds % 2 != 0) {
            throw new IllegalArgumentException("Number of rounds must be even");
        }
    }


>>>>>>> 7a63e815
    /**
     * initialise a Salsa20 cipher.
     *
     * @param forEncryption whether or not we are for encryption.
     * @param params the parameters required to set up the cipher.
     * @exception IllegalArgumentException if the params argument is
     * inappropriate.
     */
    public void init(
        boolean             forEncryption, 
        CipherParameters     params)
    {
        /* 
        * Salsa20 encryption and decryption is completely
        * symmetrical, so the 'forEncryption' is 
        * irrelevant. (Like 90% of stream ciphers)
        */

        if (!(params instanceof ParametersWithIV))
        {
            throw new IllegalArgumentException(getAlgorithmName() + " Init parameters must include an IV");
        }

        ParametersWithIV ivParams = (ParametersWithIV) params;

        byte[] iv = ivParams.getIV();
        if (iv == null || iv.length != getNonceSize())
        {
            throw new IllegalArgumentException(getAlgorithmName() + " requires exactly " + getNonceSize()
                    + " bytes of IV");
        }

        if (!(ivParams.getParameters() instanceof KeyParameter))
        {
            throw new IllegalArgumentException(getAlgorithmName() + " Init parameters must include a key");
        }

        KeyParameter key = (KeyParameter) ivParams.getParameters();

        setKey(key.getKey(), iv);
        reset();
        initialised = true;
    }

    protected int getNonceSize()
    {
        return 8;
    }

    public String getAlgorithmName()
    {
<<<<<<< HEAD
        String name = "Salsa20";
        if (rounds != DEFAULT_ROUNDS)
        {
            name += "/" + rounds;
        }
        return name;
=======
        return (rounds == 20) ? "Salsa20" : "Salsa20/" + rounds;
>>>>>>> 7a63e815
    }

    public byte returnByte(byte in)
    {
        if (limitExceeded())
        {
            throw new MaxBytesExceededException("2^70 byte limit per IV; Change IV");
        }

        if (index == 0)
        {
            generateKeyStream(keyStream);
            advanceCounter();
        }

        byte out = (byte)(keyStream[index]^in);
        index = (index + 1) & 63;

        return out;
    }

    protected void advanceCounter()
    {
        if (++engineState[8] == 0)
        {
            ++engineState[9];
        }
    }

    public void processBytes(
        byte[]     in, 
        int     inOff, 
        int     len, 
        byte[]     out, 
        int     outOff)
    {
        if (!initialised)
        {
            throw new IllegalStateException(getAlgorithmName() + " not initialised");
        }

        if ((inOff + len) > in.length)
        {
            throw new DataLengthException("input buffer too short");
        }

        if ((outOff + len) > out.length)
        {
            throw new OutputLengthException("output buffer too short");
        }

        if (limitExceeded(len))
        {
            throw new MaxBytesExceededException("2^70 byte limit per IV would be exceeded; Change IV");
        }

        for (int i = 0; i < len; i++)
        {
            if (index == 0)
            {
                generateKeyStream(keyStream);
                advanceCounter();
            }

            out[i+outOff] = (byte)(keyStream[index]^in[i+inOff]);
            index = (index + 1) & 63;
        }
    }

    public void reset()
    {
        index = 0;
        resetLimitCounter();
        resetCounter();
    }

    protected void resetCounter()
    {
        engineState[8] = engineState[9] = 0;
    }

    protected void setKey(byte[] keyBytes, byte[] ivBytes)
    {
        if ((keyBytes.length != 16) && (keyBytes.length != 32)) {
            throw new IllegalArgumentException(getAlgorithmName() + " requires 128 bit or 256 bit key");
        }
        
        int offset = 0;
        byte[] constants;

        // Key
        engineState[1] = Pack.littleEndianToInt(keyBytes, 0);
        engineState[2] = Pack.littleEndianToInt(keyBytes, 4);
        engineState[3] = Pack.littleEndianToInt(keyBytes, 8);
        engineState[4] = Pack.littleEndianToInt(keyBytes, 12);

        if (keyBytes.length == 32)
        {
            constants = sigma;
            offset = 16;
        }
        else
        {
            constants = tau;
        }

        engineState[11] = Pack.littleEndianToInt(keyBytes, offset);
        engineState[12] = Pack.littleEndianToInt(keyBytes, offset+4);
        engineState[13] = Pack.littleEndianToInt(keyBytes, offset+8);
        engineState[14] = Pack.littleEndianToInt(keyBytes, offset+12);

        engineState[0 ] = Pack.littleEndianToInt(constants, 0);
        engineState[5 ] = Pack.littleEndianToInt(constants, 4);
        engineState[10] = Pack.littleEndianToInt(constants, 8);
        engineState[15] = Pack.littleEndianToInt(constants, 12);

        // IV
        engineState[6] = Pack.littleEndianToInt(ivBytes, 0);
        engineState[7] = Pack.littleEndianToInt(ivBytes, 4);
        resetCounter();
    }

    protected void generateKeyStream(byte[] output)
    {
        salsaCore(rounds, engineState, x);
        Pack.intToLittleEndian(x, output, 0);
    }

    /**
     * Salsa20 function
     *
     * @param   input   input data
     *
     * @return  keystream
     */    
    public static void salsaCore(int rounds, int[] input, int[] x)
    {
        if (input.length != 16) {
            throw new IllegalArgumentException();
        }
        if (x.length != 16) {
            throw new IllegalArgumentException();
        }
        if (rounds % 2 != 0) {
            throw new IllegalArgumentException("Number of rounds must be even");
        }

        int x00 = input[ 0];
        int x01 = input[ 1];
        int x02 = input[ 2];
        int x03 = input[ 3];
        int x04 = input[ 4];
        int x05 = input[ 5];
        int x06 = input[ 6];
        int x07 = input[ 7];
        int x08 = input[ 8];
        int x09 = input[ 9];
        int x10 = input[10];
        int x11 = input[11];
        int x12 = input[12];
        int x13 = input[13];
        int x14 = input[14];
        int x15 = input[15];

        for (int i = rounds; i > 0; i -= 2)
        {
            x04 ^= rotl((x00+x12), 7);
            x08 ^= rotl((x04+x00), 9);
            x12 ^= rotl((x08+x04),13);
            x00 ^= rotl((x12+x08),18);
            x09 ^= rotl((x05+x01), 7);
            x13 ^= rotl((x09+x05), 9);
            x01 ^= rotl((x13+x09),13);
            x05 ^= rotl((x01+x13),18);
            x14 ^= rotl((x10+x06), 7);
            x02 ^= rotl((x14+x10), 9);
            x06 ^= rotl((x02+x14),13);
            x10 ^= rotl((x06+x02),18);
            x03 ^= rotl((x15+x11), 7);
            x07 ^= rotl((x03+x15), 9);
            x11 ^= rotl((x07+x03),13);
            x15 ^= rotl((x11+x07),18);

            x01 ^= rotl((x00+x03), 7);
            x02 ^= rotl((x01+x00), 9);
            x03 ^= rotl((x02+x01),13);
            x00 ^= rotl((x03+x02),18);
            x06 ^= rotl((x05+x04), 7);
            x07 ^= rotl((x06+x05), 9);
            x04 ^= rotl((x07+x06),13);
            x05 ^= rotl((x04+x07),18);
            x11 ^= rotl((x10+x09), 7);
            x08 ^= rotl((x11+x10), 9);
            x09 ^= rotl((x08+x11),13);
            x10 ^= rotl((x09+x08),18);
            x12 ^= rotl((x15+x14), 7);
            x13 ^= rotl((x12+x15), 9);
            x14 ^= rotl((x13+x12),13);
            x15 ^= rotl((x14+x13),18);
        }

        x[ 0] = x00 + input[ 0];
        x[ 1] = x01 + input[ 1];
        x[ 2] = x02 + input[ 2];
        x[ 3] = x03 + input[ 3];
        x[ 4] = x04 + input[ 4];
        x[ 5] = x05 + input[ 5];
        x[ 6] = x06 + input[ 6];
        x[ 7] = x07 + input[ 7];
        x[ 8] = x08 + input[ 8];
        x[ 9] = x09 + input[ 9];
        x[10] = x10 + input[10];
        x[11] = x11 + input[11];
        x[12] = x12 + input[12];
        x[13] = x13 + input[13];
        x[14] = x14 + input[14];
        x[15] = x15 + input[15];
    }

    /**
     * Rotate left
     *
     * @param   x   value to rotate
     * @param   y   amount to rotate x
     *
     * @return  rotated x
     */
    protected static int rotl(int x, int y)
    {
        return (x << y) | (x >>> -y);
    }

    private void resetLimitCounter()
    {
        cW0 = 0;
        cW1 = 0;
        cW2 = 0;
    }

    private boolean limitExceeded()
    {
        if (++cW0 == 0)
        {
            if (++cW1 == 0)
            {
                return (++cW2 & 0x20) != 0;          // 2^(32 + 32 + 6)
            }
        }

        return false;
    }

    /*
     * this relies on the fact len will always be positive.
     */
    private boolean limitExceeded(int len)
    {
        cW0 += len;
        if (cW0 < len && cW0 >= 0)
        {
            if (++cW1 == 0)
            {
                return (++cW2 & 0x20) != 0;          // 2^(32 + 32 + 6)
            }
        }

        return false;
    }
}<|MERGE_RESOLUTION|>--- conflicted
+++ resolved
@@ -25,7 +25,7 @@
         sigma = Strings.toByteArray("expand 32-byte k"),
         tau   = Strings.toByteArray("expand 16-byte k");
 
-    private int rounds;
+    protected int rounds;
 
     /*
      * variables to hold the state of the engine
@@ -42,31 +42,12 @@
      */
     private int cW0, cW1, cW2;
 
-<<<<<<< HEAD
+    /**
+     * Creates a 20 round Salsa20 engine.
+     */
     public Salsa20Engine()
     {
         this(DEFAULT_ROUNDS);
-    }
-
-    public Salsa20Engine(int rounds)
-    {
-        if (rounds <= 0 || (rounds & 1) != 0)
-        {
-            throw new IllegalArgumentException("'rounds' must be a positive, even number");
-        }
-
-        this.rounds = rounds;
-    }
-
-=======
-    protected int rounds;
-
-    /**
-     * Creates a 20 round Salsa20 engine.
-     */
-    public Salsa20Engine()
-    {
-        this(20);
     }
 
     /**
@@ -75,14 +56,14 @@
      */
     public Salsa20Engine(int rounds)
     {
+        if (rounds <= 0 || (rounds & 1) != 0)
+        {
+            throw new IllegalArgumentException("'rounds' must be a positive, even number");
+        }
+
         this.rounds = rounds;
-        if (rounds % 2 != 0) {
-            throw new IllegalArgumentException("Number of rounds must be even");
-        }
-    }
-
-
->>>>>>> 7a63e815
+    }
+
     /**
      * initialise a Salsa20 cipher.
      *
@@ -134,16 +115,12 @@
 
     public String getAlgorithmName()
     {
-<<<<<<< HEAD
         String name = "Salsa20";
         if (rounds != DEFAULT_ROUNDS)
         {
             name += "/" + rounds;
         }
         return name;
-=======
-        return (rounds == 20) ? "Salsa20" : "Salsa20/" + rounds;
->>>>>>> 7a63e815
     }
 
     public byte returnByte(byte in)
